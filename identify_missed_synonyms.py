--- conflicted
+++ resolved
@@ -18,13 +18,9 @@
 these often describe different structural variants rather than true synonyms.
 Terms that contain parentheses are also excluded, since these often include
 qualifying information that does not indicate true synonymy.
-<<<<<<< HEAD
-
 Concepts belonging to the semantic types "Plant" or "Organic Chemical" are
 ignored, as these categories tend to produce many spurious matches.
-=======
 Candidates with no shared semantic types (STY) are skipped.
->>>>>>> 22ef414a
 """
 
 import argparse
@@ -76,7 +72,6 @@
             " Defaults to 25."
         ),
     )
-<<<<<<< HEAD
     p.add_argument(
         "--exclude_sty",
         action="append",
@@ -87,23 +82,15 @@
             "Chemical' if omitted."
         ),
     )
-=======
-    # no arg for STY filtering; behaviour documented in module docstring
->>>>>>> 22ef414a
     return p.parse_args()
 
 
 def load_metadata(path):
     df = pd.read_csv(path, usecols=["CUI", "STR", "STY"]).dropna()
-<<<<<<< HEAD
 
     cuis = df["CUI"].astype(str).tolist()
     strs = df["STR"].astype(str).tolist()
 
-=======
-    cuis = df["CUI"].astype(str).tolist()
-    strs = df["STR"].astype(str).tolist()
->>>>>>> 22ef414a
     stys_raw = df["STY"].astype(str).tolist()
     stys = []
     for s in stys_raw:
@@ -115,10 +102,7 @@
                 stys.append([str(parsed)])
         except Exception:
             stys.append([s])
-<<<<<<< HEAD
 
-=======
->>>>>>> 22ef414a
     return cuis, strs, stys
 
 
@@ -147,11 +131,8 @@
             seen.add(pair)
             sim = 1.0 - float(dist) / 2.0
             if sim >= args.threshold and cuis[i] != cuis[j]:
-<<<<<<< HEAD
                 if exclude_sty.intersection(stys[i]) or exclude_sty.intersection(stys[j]):
-=======
                 if not set(stys[i]).intersection(stys[j]):
->>>>>>> 22ef414a
                     continue
                 if args.max_len is not None:
                     if len(strs[i]) > args.max_len or len(strs[j]) > args.max_len:
